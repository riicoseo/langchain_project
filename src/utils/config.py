# src/utils/config.py
import os
from pathlib import Path
from dotenv import load_dotenv

# .env 파일 로드
load_dotenv()

class Config:
    """환경 변수 및 설정 관리"""
    
    # API Keys
    OPENAI_API_KEY = os.getenv("OPENAI_API_KEY")
    SOLAR_API_KEY = os.getenv("SOLAR_API_KEY")
    TAVILY_API_KEY = os.getenv("TAVILY_API_KEY")
    
<<<<<<< HEAD
    # API Key 검증
    @classmethod
    def validate_api_keys(cls):
        """필수 API 키 존재 여부 확인"""
        if not cls.OPENAI_API_KEY:
            raise ValueError("OPENAI_API_KEY가 설정되지 않았습니다.")
        if not cls.SOLAR_API_KEY:
            raise ValueError("SOLAR_API_KEY가 설정되지 않았습니다.")
        if not cls.TAVILY_API_KEY:
            raise ValueError("TAVILY_API_KEY가 설정되지 않았습니다.")
            
    # Paths
    BASE_DIR = Path(__file__).resolve().parent.parent.parent
    VECTOR_DB_PATH = BASE_DIR / "chroma_db"
    LOGS_DIR = BASE_DIR / "logs"
    
    # Embedding
    EMBEDDING_MODEL = "text-embedding-ada-002"
=======
    # Vector DB
    PERSIST_DIR = "data/chroma_store"
    COLLECTION_NAME = "finance_terms"
    EMBEDDING_MODEL = "BAAI/bge-m3"
    PDF_PATH_PATTERN = "data/pdf/*.pdf"
>>>>>>> bdab00da
    
    # Chunking
    CHUNK_SIZE_S = 300
    CHUNK_OVERLAP_S = 50
    CHUNK_SIZE_L = 800
    CHUNK_OVERLAP_L = 140
    
    # Retrieval
    TOP_K = 5
    
<<<<<<< HEAD
    # Logging
    LOG_LEVEL = os.getenv("LOG_LEVEL", "INFO")
=======

>>>>>>> bdab00da
<|MERGE_RESOLUTION|>--- conflicted
+++ resolved
@@ -14,7 +14,6 @@
     SOLAR_API_KEY = os.getenv("SOLAR_API_KEY")
     TAVILY_API_KEY = os.getenv("TAVILY_API_KEY")
     
-<<<<<<< HEAD
     # API Key 검증
     @classmethod
     def validate_api_keys(cls):
@@ -26,20 +25,16 @@
         if not cls.TAVILY_API_KEY:
             raise ValueError("TAVILY_API_KEY가 설정되지 않았습니다.")
             
-    # Paths
     BASE_DIR = Path(__file__).resolve().parent.parent.parent
-    VECTOR_DB_PATH = BASE_DIR / "chroma_db"
+
+    # Logs
     LOGS_DIR = BASE_DIR / "logs"
     
-    # Embedding
-    EMBEDDING_MODEL = "text-embedding-ada-002"
-=======
     # Vector DB
     PERSIST_DIR = "data/chroma_store"
     COLLECTION_NAME = "finance_terms"
     EMBEDDING_MODEL = "BAAI/bge-m3"
     PDF_PATH_PATTERN = "data/pdf/*.pdf"
->>>>>>> bdab00da
     
     # Chunking
     CHUNK_SIZE_S = 300
@@ -50,9 +45,7 @@
     # Retrieval
     TOP_K = 5
     
-<<<<<<< HEAD
     # Logging
     LOG_LEVEL = os.getenv("LOG_LEVEL", "INFO")
-=======
+    
 
->>>>>>> bdab00da
